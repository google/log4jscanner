--- conflicted
+++ resolved
@@ -62,13 +62,8 @@
 		w       bool
 		verbose bool
 		v       bool
-<<<<<<< HEAD
-		backup  bool
-		b       bool
-=======
 		force   bool
 		f       bool
->>>>>>> 9d3aceef
 		toSkip  []string
 	)
 	appendSkip := func(dir string) error {
@@ -80,13 +75,10 @@
 	flag.BoolVar(&w, "w", false, "")
 	flag.BoolVar(&verbose, "verbose", false, "")
 	flag.BoolVar(&v, "v", false, "")
-<<<<<<< HEAD
-	flag.BoolVar(&backup, "backup", false, "")
-	flag.BoolVar(&b, "b", false, "")
-=======
+  
 	flag.BoolVar(&force, "force", false, "")
 	flag.BoolVar(&f, "f", false, "")
->>>>>>> 9d3aceef
+
 	flag.Func("s", "", appendSkip)
 	flag.Func("skip", "", appendSkip)
 	flag.Usage = usage
@@ -105,13 +97,7 @@
 	if w {
 		rewrite = w
 	}
-<<<<<<< HEAD
-	if b {
-		backup = b
-	}
 
-=======
->>>>>>> 9d3aceef
 	log.SetFlags(log.LstdFlags | log.Lshortfile)
 	logf := func(format string, v ...interface{}) {
 		if verbose {
@@ -161,18 +147,7 @@
 
 	srcFile := "./jar/testdata/arara.jar"
 	dstFile := "./jar/testdata/backup/arara.save.jar"
-
-	if backup {
-		_, err := jar.Backup(dstFile, srcFile)
-		if err == nil {
-			fmt.Println("Los archivos se copiaron")
-		} else {
-			fmt.Printf("Error al copiar el archivo ... err=%v\n", err)
-		}
-		jar.CreateDirectoryifNotExist("./jar/testdata/backup")
-
-	}
-
+  
 	for _, dir := range dirs {
 		logf("Scanning %s", dir)
 		if err := walker.Walk(dir); err != nil {
